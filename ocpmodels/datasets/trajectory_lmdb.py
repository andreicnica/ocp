--- conflicted
+++ resolved
@@ -105,7 +105,6 @@
         return env
 
 
-<<<<<<< HEAD
 class TrajSampler(Sampler):
     "Randomly samples batches of trajectories"
 
@@ -139,8 +138,6 @@
         return iter(indices)
 
 
-=======
->>>>>>> b90ad358
 def data_list_collater(data_list):
     n_neighbors = []
     for i, data in enumerate(data_list):
