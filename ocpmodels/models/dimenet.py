--- conflicted
+++ resolved
@@ -3,7 +3,6 @@
 from torch_geometric.nn import DimeNet, radius_graph
 from torch_scatter import scatter
 
-from ocpmodels.common import distutils
 from ocpmodels.common.registry import registry
 from ocpmodels.common.utils import get_pbc_distances
 
@@ -115,20 +114,11 @@
         P = self.output_blocks[0](x, rbf, i, num_nodes=pos.size(0))
 
         # Interaction blocks.
-        n = 0
         for interaction_block, output_block in zip(
             self.interaction_blocks, self.output_blocks[1:]
         ):
             x = interaction_block(x, rbf, sbf, idx_kj, idx_ji)
-<<<<<<< HEAD
-            # P += output_block(x, rbf, i)
-            tmp = output_block(x, rbf, i)
-            print(f'[{distutils.get_rank()}]', n, x.shape, P.shape, tmp.shape)
-            n += 1
-            P += tmp
-=======
             P += output_block(x, rbf, i, num_nodes=pos.size(0))
->>>>>>> b90ad358
 
         energy = P.sum(dim=0) if batch is None else scatter(P, batch, dim=0)
 
